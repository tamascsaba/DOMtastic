--- conflicted
+++ resolved
@@ -72,19 +72,6 @@
             }
         }
 
-<<<<<<< HEAD
-        function postToBrowserScope(key, data) {
-            window._bTestResults = data;
-            var newScript = document.createElement('script'),
-                firstScript = document.getElementsByTagName('script')[0];
-            newScript.src = 'http://www.browserscope.org/user/beacon/' + key;
-            newScript.src += '?callback=browserScopeCallback';
-            firstScript.parentNode.insertBefore(newScript, firstScript);
-        }
-
-        window.browserScopeCallback = function browserScopeCallback() {
-            log('Data sent to BrowserScope. Thanks!');
-=======
         function postToBrowserScope(suiteKey, browserScopeKey, data) {
             root._bTestResults = data;
             if (root.document && !root.phantom) {
@@ -101,7 +88,6 @@
 
         root.browserScopeCallback = function browserScopeCallback() {
             log('✓');
->>>>>>> 6e41e2ec
             callback();
         };
 
@@ -122,12 +108,7 @@
         }
 
         for(var suiteGroup in data) {
-<<<<<<< HEAD
-            log('\nSending data for "' + suiteGroup + '" to BrowserScope (' + config[suiteGroup].url + ')');
-            postToBrowserScope(config[suiteGroup].key, data[suiteGroup]);
-=======
             postToBrowserScope(suiteGroup, config[suiteGroup].key, data[suiteGroup]);
->>>>>>> 6e41e2ec
         }
 
     }
